
/**
 * Module dependencies.
 */

var parser = require('socket.io-parser');
var debug = require('debug')('socket.io:client');

/**
 * Module exports.
 */

module.exports = Client;

/**
 * Client constructor.
 *
 * @param {Server} server instance
 * @param {Socket} connection
 * @api private
 */

function Client(server, conn){
  this.server = server;
  this.conn = conn;
  this.encoder = new parser.Encoder();
  this.decoder = new parser.Decoder();
  this.id = conn.id;
  this.request = conn.request;
  this.setup();
  this.sockets = [];
  this.nsps = {};
  this.connectBuffer = [];
}

/**
 * Sets up event listeners.
 *
 * @api private
 */

Client.prototype.setup = function(){
  this.onclose = this.onclose.bind(this);
  this.ondata = this.ondata.bind(this);
  this.onerror = this.onerror.bind(this);
  this.ondecoded = this.ondecoded.bind(this);

  this.decoder.on('decoded', this.ondecoded);
  this.conn.on('data', this.ondata);
  this.conn.on('error', this.onerror);
  this.conn.on('close', this.onclose);
};

/**
 * Connects a client to a namespace.
 *
 * @param {String} namespace name
 * @api private
 */

Client.prototype.connect = function(name){
  var self = this;
  debug('connecting to namespace %s', name);
<<<<<<< HEAD
  if (!this.server.nsps[name]) {
    this.packet({ type: parser.ERROR, nsp: name, data : 'Invalid namespace'}, false, false, true);
    return;
=======

  function connectNamespace() {
    var nsp = self.server.of(name);
    if ('/' != name && !self.nsps['/']) {
      self.connectBuffer.push(name);
      return;
    }

    var socket = nsp.add(self, function(){
      self.sockets.push(socket);
      self.nsps[nsp.name] = socket;

      if ('/' == nsp.name && self.connectBuffer.length > 0) {
        self.connectBuffer.forEach(self.connect, self);
        self.connectBuffer = [];
      }
    });
>>>>>>> dd72676c
  }

  if (self.server.nsps[name]) {
    // Namespace already created, connect
    connectNamespace();
    return;
  }

  self.server.checkNamespace(name, function(allow) {
    if (allow) {
      connectNamespace();
      return
    }

    self.packet({ type: parser.ERROR, nsp: name, data : 'Invalid namespace'});
  });
};

/**
 * Disconnects from all namespaces and closes transport.
 *
 * @api private
 */

Client.prototype.disconnect = function(){
  var socket;
  // we don't use a for loop because the length of
  // `sockets` changes upon each iteration
  while (socket = this.sockets.shift()) {
    socket.disconnect();
  }
  this.close();
};

/**
 * Removes a socket. Called by each `Socket`.
 *
 * @api private
 */

Client.prototype.remove = function(socket){
  var i = this.sockets.indexOf(socket);
  if (~i) {
    var nsp = this.sockets[i].nsp.name;
    this.sockets.splice(i, 1);
    delete this.nsps[nsp];
  } else {
    debug('ignoring remove for %s', socket.id);
  }
};

/**
 * Closes the underlying connection.
 *
 * @api private
 */

Client.prototype.close = function(){
  if ('open' == this.conn.readyState) {
    debug('forcing transport close');
    this.conn.close();
    this.onclose('forced server close');
  }
};

/**
 * Writes a packet to the transport.
 *
 * @param {Object} packet object
 * @param {Boolean} whether packet is already encoded
 * @param {Boolean} whether packet is volatile
 * @param {Boolean} whether packet should be compressed
 * @api private
 */

Client.prototype.packet = function(packet, preEncoded, volatile, compress){
  var self = this;

  // this writes to the actual connection
  function writeToEngine(encodedPackets) {
    if (volatile && !self.conn.transport.writable) return;
    for (var i = 0; i < encodedPackets.length; i++) {
      self.conn.write(encodedPackets[i], { compress: compress });
    }
  }

  if ('open' == this.conn.readyState) {
    debug('writing packet %j', packet);
    if(!preEncoded) { // not broadcasting, need to encode
      this.encoder.encode(packet, function (encodedPackets) { // encode, then write results to engine
        writeToEngine(encodedPackets);
      });
    } else { // a broadcast pre-encodes a packet
      writeToEngine(packet);
    }
  } else {
    debug('ignoring packet write %j', packet);
  }
};

/**
 * Called with incoming transport data.
 *
 * @api private
 */

Client.prototype.ondata = function(data){
  // try/catch is needed for protocol violations (GH-1880)
  try {
    this.decoder.add(data);
  } catch(e) {
    this.onerror(e);
  }
};

/**
 * Called when parser fully decodes a packet.
 *
 * @api private
 */

Client.prototype.ondecoded = function(packet) {
  if (parser.CONNECT == packet.type) {
    this.connect(packet.nsp);
  } else {
    var socket = this.nsps[packet.nsp];
    if (socket) {
      socket.onpacket(packet);
    } else {
      debug('no socket for namespace %s', packet.nsp);
    }
  }
};

/**
 * Handles an error.
 *
 * @param {Objcet} error object
 * @api private
 */

Client.prototype.onerror = function(err){
  this.sockets.forEach(function(socket){
    socket.onerror(err);
  });
  this.onclose('client error');
};

/**
 * Called upon transport close.
 *
 * @param {String} reason
 * @api private
 */

Client.prototype.onclose = function(reason){
  debug('client close with reason %s', reason);

  // ignore a potential subsequent `close` event
  this.destroy();

  // `nsps` and `sockets` are cleaned up seamlessly
  var socket;
  while (socket = this.sockets.shift()) {
    socket.onclose(reason);
  }

  this.decoder.destroy(); // clean up decoder
};

/**
 * Cleans up event listeners.
 *
 * @api private
 */

Client.prototype.destroy = function(){
  this.conn.removeListener('data', this.ondata);
  this.conn.removeListener('error', this.onerror);
  this.conn.removeListener('close', this.onclose);
  this.decoder.removeListener('decoded', this.ondecoded);
};<|MERGE_RESOLUTION|>--- conflicted
+++ resolved
@@ -61,11 +61,6 @@
 Client.prototype.connect = function(name){
   var self = this;
   debug('connecting to namespace %s', name);
-<<<<<<< HEAD
-  if (!this.server.nsps[name]) {
-    this.packet({ type: parser.ERROR, nsp: name, data : 'Invalid namespace'}, false, false, true);
-    return;
-=======
 
   function connectNamespace() {
     var nsp = self.server.of(name);
@@ -83,7 +78,6 @@
         self.connectBuffer = [];
       }
     });
->>>>>>> dd72676c
   }
 
   if (self.server.nsps[name]) {
