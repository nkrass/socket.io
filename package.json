--- conflicted
+++ resolved
@@ -16,11 +16,7 @@
     }
   , "dependencies": {
         "socket.io-client": "0.7.4"
-<<<<<<< HEAD
-      , "policyfile": "0.0.3"
-=======
       , "policyfile": "0.0.4"
->>>>>>> a4ec5aaf
       , "redis": "0.6.6"
     }
   , "devDependencies": {
