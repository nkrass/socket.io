--- conflicted
+++ resolved
@@ -15,13 +15,8 @@
     "test": "make test"
   },
   "dependencies": {
-<<<<<<< HEAD
     "engine.io": "1.0.5",
-    "socket.io-parser": "2.1.1",
-=======
-    "engine.io": "1.0.4",
     "socket.io-parser": "2.1.2",
->>>>>>> f5a8ac29
     "socket.io-client": "1.0.0-pre",
     "socket.io-adapter": "0.2.0",
     "has-binary-data": "0.1.0",
