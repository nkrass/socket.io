--- conflicted
+++ resolved
@@ -1510,12 +1510,7 @@
     });
 
     it('should handle very large binary data', function(done){
-<<<<<<< HEAD
       this.timeout(10000);
-
-=======
-      this.timeout(30000);
->>>>>>> c79e7876
       var srv = http();
       var sio = io(srv);
       var received = 0;
