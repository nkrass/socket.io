
var http = require('http').Server;
var io = require('..');
var fs = require('fs');
var join = require('path').join;
var ioc = require('socket.io-client');
var request = require('supertest');
var expect = require('expect.js');

// Creates a socket.io client for the given server
function client(srv, nsp, opts){
  if ('object' == typeof nsp) {
    opts = nsp;
    nsp = null;
  }
  var addr = srv.address();
  if (!addr) addr = srv.listen().address();
  var url = 'ws://localhost:' + addr.port + (nsp || '');
  return ioc(url, opts);
}

describe('socket.io', function(){

  it('should be the same version as client', function(){
    var version = require('../package').version;
    expect(version).to.be(require('socket.io-client/package').version);
  });

  describe('set', function() {
    it('should be able to set ping timeout to engine.io', function() {
      var srv = io(http());
      srv.set('heartbeat timeout', 10);
      expect(srv.eio.pingTimeout).to.be(10);
    });

    it('should be able to set ping interval to engine.io', function() {
      var srv = io(http());
      srv.set('heartbeat interval', 10);
      expect(srv.eio.pingInterval).to.be(10);
    });

    it('should be able to set transports to engine.io', function() {
      var srv = io(http());
      srv.set('transports', ['polling']);
      expect(srv.eio.transports).to.eql(['polling']);
    });

    it('should be able to set maxHttpBufferSize to engine.io', function() {
      var srv = io(http());
      srv.set('destroy buffer size', 10);
      expect(srv.eio.maxHttpBufferSize).to.eql(10);
    });

    it('should be able to set path with setting resource', function(done) {
      var eio = io();
      var srv = http();

      eio.set('resource', '/random');
      eio.attach(srv);

      // Check that the server is accessible through the specified path
      request(srv)
      .get('/random/socket.io.js')
      .buffer(true)
      .end(function(err, res){
        if (err) return done(err);
        done();
      });
    });

    it('should be able to set origins to engine.io', function() {
      var srv = io(http());
      srv.set('origins', 'http://hostname.com:*');
      expect(srv.origins()).to.be('http://hostname.com:*');
    });

    it('should be able to set authorization and send error packet', function(done) {
      var httpSrv = http();
      var srv = io(httpSrv);
      srv.set('authorization', function(o, f) { f(null, false); });

      var socket = client(httpSrv);
      socket.on('connect', function(){
        expect().fail();
      });
      socket.on('error', function(err) {
        expect(err).to.be('Not authorized');
        done();
      });
    });

    it('should be able to set authorization and succeed', function(done) {
      var httpSrv = http();
      var srv = io(httpSrv);
      srv.set('authorization', function(o, f) { f(null, true); });

      srv.on('connection', function(s) {
        s.on('yoyo', function(data) {
          expect(data).to.be('data');
          done();
        });
      });

      var socket = client(httpSrv);
      socket.on('connect', function(){
        socket.emit('yoyo', 'data');
      });

      socket.on('error', function(err) {
        expect().fail();
      });
    });

    it('should set the handshake BC object', function(done){
      var httpSrv = http();
      var srv = io(httpSrv);

      srv.on('connection', function(s) {
        expect(s.handshake).to.not.be(undefined);

        // Headers set and has some valid properties
        expect(s.handshake.headers).to.be.an('object');
        expect(s.handshake.headers['user-agent']).to.be('node-XMLHttpRequest');

        // Time set and is valid looking string
        expect(s.handshake.time).to.be.a('string');
        expect(s.handshake.time.split(' ').length > 0); // Is "multipart" string representation

        // Address, xdomain, secure, issued and url set
        expect(s.handshake.address).to.contain('127.0.0.1');
        expect(s.handshake.xdomain).to.be.a('boolean');
        expect(s.handshake.secure).to.be.a('boolean');
        expect(s.handshake.issued).to.be.a('number');
        expect(s.handshake.url).to.be.a('string');

        // Query set and has some right properties
        expect(s.handshake.query).to.be.an('object');
        expect(s.handshake.query.EIO).to.not.be(undefined);
        expect(s.handshake.query.transport).to.not.be(undefined);
        expect(s.handshake.query.t).to.not.be(undefined);

        done();
      });

      var socket = client(httpSrv);
    });
  });

  describe('server attachment', function(){
    describe('http.Server', function(){
      var clientVersion = require('socket.io-client/package').version;

      it('should serve static files', function(done){
        var srv = http();
        io(srv);
        request(srv)
        .get('/socket.io/socket.io.js')
        .buffer(true)
        .end(function(err, res){
          if (err) return done(err);
          var ctype = res.headers['content-type'];
          expect(ctype).to.be('application/javascript');
          expect(res.headers.etag).to.be(clientVersion);
          expect(res.text).to.match(/engine\.io/);
          expect(res.status).to.be(200);
          done();
        });
      });

      it('should handle 304', function(done){
        var srv = http();
        io(srv);
        request(srv)
        .get('/socket.io/socket.io.js')
        .set('If-None-Match', clientVersion)
        .end(function(err, res){
          if (err) return done(err);
          expect(res.statusCode).to.be(304);
          done();
        });
      });

      it('should not serve static files', function(done){
        var srv = http();
        io(srv, { serveClient: false });
        request(srv)
        .get('/socket.io/socket.io.js')
        .expect(400, done);
      });

      it('should work with #attach', function(done){
        var srv = http(function(req, res){
          res.writeHead(404);
          res.end();
        });
        var sockets = io();
        sockets.attach(srv);
        request(srv)
        .get('/socket.io/socket.io.js')
        .end(function(err, res){
          if (err) return done(err);
          expect(res.status).to.be(200);
          done();
        });
      });
    });

    describe('port', function(done){
      it('should be bound', function(done){
        var sockets = io(54010);
        request('http://localhost:54010')
        .get('/socket.io/socket.io.js')
        .expect(200, done);
      });

      it('should be bound as a string', function(done) {
        var sockets = io('54020');
        request('http://localhost:54020')
        .get('/socket.io/socket.io.js')
        .expect(200, done);
      });

      it('with listen', function(done){
        var sockets = io().listen(54011);
        request('http://localhost:54011')
        .get('/socket.io/socket.io.js')
        .expect(200, done);
      });

      it('as a string', function(done){
        var sockets = io().listen('54012');
        request('http://localhost:54012')
        .get('/socket.io/socket.io.js')
        .expect(200, done);
      });
    });
  });

  describe('handshake', function(){
    var request = require('superagent');

    it('should disallow request when origin defined and none specified', function(done) {
      var sockets = io({ origins: 'http://foo.example:*' }).listen('54013');
      request.get('http://localhost:54013/socket.io/default/')
       .query({ transport: 'polling' })
       .end(function (err, res) {
          expect(res.status).to.be(400);
          done();
        });
    });

    it('should disallow request when origin defined and a different one specified', function(done) {
      var sockets = io({ origins: 'http://foo.example:*' }).listen('54014');
      request.get('http://localhost:54014/socket.io/default/')
       .query({ transport: 'polling' })
       .set('origin', 'http://herp.derp')
       .end(function (err, res) {
          expect(res.status).to.be(400);
          done();
       });
    });

    it('should allow request when origin defined an the same is specified', function(done) {
      var sockets = io({ origins: 'http://foo.example:*' }).listen('54015');
      request.get('http://localhost:54015/socket.io/default/')
       .set('origin', 'http://foo.example')
       .query({ transport: 'polling' })
       .end(function (err, res) {
          expect(res.status).to.be(200);
          done();
        });
    });

    it('should allow request when origin defined as function and same is supplied', function(done) {
      var sockets = io({ origins: function(origin,callback){
        if (origin == 'http://foo.example') {
          return callback(null, true);
        }
        return callback(null, false);
      } }).listen('54016');
      request.get('http://localhost:54016/socket.io/default/')
       .set('origin', 'http://foo.example')
       .query({ transport: 'polling' })
       .end(function (err, res) {
          expect(res.status).to.be(200);
          done();
        });
    });

    it('should allow request when origin defined as function and different is supplied', function(done) {
      var sockets = io({ origins: function(origin,callback){
        if (origin == 'http://foo.example') {
          return callback(null, true);
        }
        return callback(null, false);
      } }).listen('54017');
      request.get('http://localhost:54017/socket.io/default/')
       .set('origin', 'http://herp.derp')
       .query({ transport: 'polling' })
       .end(function (err, res) {
          expect(res.status).to.be(400);
          done();
        });
    });

    it('should allow request when origin defined as function and no origin is supplied', function(done) {
      var sockets = io({ origins: function(origin,callback){
        if (origin == '*') {
          return callback(null, true);
        }
        return callback(null, false);
      } }).listen('54021');
      request.get('http://localhost:54021/socket.io/default/')
       .query({ transport: 'polling' })
       .end(function (err, res) {
          expect(res.status).to.be(200);
          done();
        });
    });

    it('should default to port 443 when protocol is https', function(done) {
      var sockets = io({ origins: 'https://foo.example:443' }).listen('54036');
      request.get('http://localhost:54036/socket.io/default/')
        .set('origin', 'https://foo.example')
        .query({ transport: 'polling' })
        .end(function (err, res) {
          expect(res.status).to.be(200);
          done();
        });
    });
  });

  describe('close', function(){

    it('should be able to close sio sending a srv', function(){
      var PORT   = 54018;
      var srv    = http().listen(PORT);
      var sio    = io(srv);
      var net    = require('net');
      var server = net.createServer();

      var clientSocket = client(srv, { reconnection: false });

      clientSocket.on('disconnect', function init() {
        expect(sio.nsps['/'].sockets.length).to.equal(0);
        server.listen(PORT);
      });

      clientSocket.on('connect', function init() {
        expect(sio.nsps['/'].sockets.length).to.equal(1);
        sio.close();
      });

      server.once('listening', function() {
        // PORT should be free
        server.close(function(error){
          expect(error).to.be(undefined);
        });
      });

    });

    it('should be able to close sio sending a port', function(){
      var PORT   = 54019;
      var sio    = io(PORT);
      var net    = require('net');
      var server = net.createServer();

      var clientSocket = ioc('ws://0.0.0.0:' + PORT);

      clientSocket.on('disconnect', function init() {
        expect(sio.nsps['/'].sockets.length).to.equal(0);
        server.listen(PORT);
      });

      clientSocket.on('connect', function init() {
        expect(sio.nsps['/'].sockets.length).to.equal(1);
        sio.close();
      });

      server.once('listening', function() {
        // PORT should be free
        server.close(function(error){
          expect(error).to.be(undefined);
        });
      });
    });

  });

  describe('namespaces', function(){
    var Socket = require('../lib/socket');
    var Namespace = require('../lib/namespace');

    it('should be accessible through .sockets', function(){
      var sio = io();
      expect(sio.sockets).to.be.a(Namespace);
    });

    it('should be aliased', function(){
      var sio = io();
      expect(sio.use).to.be.a('function');
      expect(sio.to).to.be.a('function');
      expect(sio['in']).to.be.a('function');
      expect(sio.emit).to.be.a('function');
      expect(sio.send).to.be.a('function');
      expect(sio.write).to.be.a('function');
    });

    it('should automatically connect', function(done){
      var srv = http();
      var sio = io(srv);
      srv.listen(function(){
        var socket = client(srv);
        socket.on('connect', function(){
          done();
        });
      });
    });

    it('should fire a `connection` event', function(done){
      var srv = http();
      var sio = io(srv);
      srv.listen(function(){
        var socket = client(srv);
        sio.on('connection', function(socket){
          expect(socket).to.be.a(Socket);
          done();
        });
      });
    });

    it('should fire a `connect` event', function(done){
      var srv = http();
      var sio = io(srv);
      srv.listen(function(){
        var socket = client(srv);
        sio.on('connect', function(socket){
          expect(socket).to.be.a(Socket);
          done();
        });
      });
    });

    it('should work with many sockets', function(done){
      var srv = http();
      var sio = io(srv);
      srv.listen(function(){
        sio.of('/chat');
        sio.of('/news');
        var chat = client(srv, '/chat');
        var news = client(srv, '/news');
        var total = 2;
        chat.on('connect', function(){
          --total || done();
        });
        news.on('connect', function(){
          --total || done();
        });
      });
    });

    it('should be able to equivalently start with "" or "/" on server', function(done){
      var srv = http();
      var sio = io(srv);
      var total = 2;
      sio.of('').on('connection', function(){
        --total || done();
      });
      sio.of('abc').on('connection', function(){
        --total || done();
      });
      var c1 = client(srv, '/');
      var c2 = client(srv, '/abc');
    });

    it('should be equivalent for "" and "/" on client', function(done){
      var srv = http();
      var sio = io(srv);
      sio.of('/').on('connection', function(){
          done();
      });
      var c1 = client(srv, '');
    });

    it('should work with `of` and many sockets', function(done){
      var srv = http();
      var sio = io(srv);
      srv.listen(function(){
        var chat = client(srv, '/chat');
        var news = client(srv, '/news');
        var total = 2;
        sio.of('/news').on('connection', function(socket){
          expect(socket).to.be.a(Socket);
          --total || done();
        });
        sio.of('/news').on('connection', function(socket){
          expect(socket).to.be.a(Socket);
          --total || done();
        });
      });
    });

    it('should work with `of` second param', function(done){
      var srv = http();
      var sio = io(srv);
      srv.listen(function(){
        var chat = client(srv, '/chat');
        var news = client(srv, '/news');
        var total = 2;
        sio.of('/news', function(socket){
          expect(socket).to.be.a(Socket);
          --total || done();
        });
        sio.of('/news', function(socket){
          expect(socket).to.be.a(Socket);
          --total || done();
        });
      });
    });

    it('should disconnect upon transport disconnection', function(done){
      var srv = http();
      var sio = io(srv);
      srv.listen(function(){
        var chat = client(srv, '/chat');
        var news = client(srv, '/news');
        var total = 2;
        var totald = 2;
        var s;
        sio.of('/news', function(socket){
          socket.on('disconnect', function(reason){
            --totald || done();
          });
          --total || close();
        });
        sio.of('/chat', function(socket){
          s = socket;
          socket.on('disconnect', function(reason){
            --totald || done();
          });
          --total || close();
        });
        function close(){
          s.disconnect(true);
        }
      });
    });

    it('should disconnect both default and custom namespace upon disconnect', function(done){
      var srv = http();
      var sio = io(srv);
      srv.listen(function(){
        var lolcats = client(srv, '/lolcats');
        var total = 2;
        var totald = 2;
        var s;
        sio.of('/', function(socket){
          socket.on('disconnect', function(reason){
            --totald || done();
          });
          --total || close();
        });
        sio.of('/lolcats', function(socket){
          s = socket;
          socket.on('disconnect', function(reason){
            --totald || done();
          });
          --total || close();
        });
        function close(){
          s.disconnect(true);
        }
      });
    });

    it('should not crash while disconnecting socket', function(done){
      var srv = http();
      var sio = io(srv);
      srv.listen(function(){
        var socket = client(srv,'/ns');
        sio.on('connection', function(socket){
          socket.disconnect();
          done();
        });
      });
    });

    it('should return error connecting to non-existent namespace', function(done){
      var srv = http();
      var sio = io(srv);
      srv.listen(function(){
        var socket = client(srv,'/doesnotexist');
        socket.on('error', function(err) {
          expect(err).to.be('Invalid namespace');
          done();
        });
      });
    });
<<<<<<< HEAD
    
    it('should not reuse same-namespace connections', function(done){
      var srv = http();
      var sio = io(srv);
      var connections = 0;

      srv.listen(function() {
        var clientSocket1 = client(srv);
        var clientSocket2 = client(srv);
        sio.on('connection', function() {
          connections++;
          if(connections === 2) {
            done();
          }
        });
      });
    });

    it('should find all clients in a namespace', function(done){
      var srv = http();
      var sio = io(srv);
      var chatSids = [];
      var otherSid = null;
      srv.listen(function(){
        var c1 = client(srv, '/chat');
        var c2 = client(srv, '/chat', {forceNew: true});
        var c3 = client(srv, '/other', {forceNew: true});
        var total = 3;
        sio.of('/chat').on('connection', function(socket){
          chatSids.push(socket.id);
          --total || getClients();
        });
        sio.of('/other').on('connection', function(socket){
          otherSid = socket.id;
          --total || getClients();
        });
      });
      function getClients() {
        sio.of('/chat').clients(function(error, sids) {
          expect(error).to.be.undefined;
          expect(sids).to.contain(chatSids[0]);
          expect(sids).to.contain(chatSids[1]);
          expect(sids).to.not.contain(otherSid);
          done();
        });
      }
    });

    it('should find all clients in a namespace room', function(done){
      var srv = http();
      var sio = io(srv);
      var chatFooSid = null;
      var chatBarSid = null;
      var otherSid = null;
      srv.listen(function(){
        var c1 = client(srv, '/chat');
        var c2 = client(srv, '/chat', {forceNew: true});
        var c3 = client(srv, '/other', {forceNew: true});
        var chatIndex = 0;
        var total = 3;
        sio.of('/chat').on('connection', function(socket){
          if (chatIndex++) {
            socket.join('foo', function() {
              chatFooSid = socket.id;
              --total || getClients();
            });
          } else {
            socket.join('bar', function() {
              chatBarSid = socket.id;
              --total || getClients();
            });
          }
        });
        sio.of('/other').on('connection', function(socket){
          socket.join('foo', function() {
            otherSid = socket.id;
            --total || getClients();
          });
        });
      });
      function getClients() {
        sio.of('/chat').in('foo').clients(function(error, sids) {
          expect(error).to.be.undefined;
          expect(sids).to.contain(chatFooSid);
          expect(sids).to.not.contain(chatBarSid);
          expect(sids).to.not.contain(otherSid);
          done();
        });
      }
    });

    it('should find all clients across namespace rooms', function(done){
      var srv = http();
      var sio = io(srv);
      var chatFooSid = null;
      var chatBarSid = null;
      var otherSid = null;
      srv.listen(function(){
        var c1 = client(srv, '/chat');
        var c2 = client(srv, '/chat', {forceNew: true});
        var c3 = client(srv, '/other', {forceNew: true});
        var chatIndex = 0;
        var total = 3;
        sio.of('/chat').on('connection', function(socket){
          if (chatIndex++) {
            socket.join('foo', function() {
              chatFooSid = socket.id;
              --total || getClients();
            });
          } else {
            socket.join('bar', function() {
              chatBarSid = socket.id;
              --total || getClients();
            });
          }
        });
        sio.of('/other').on('connection', function(socket){
          socket.join('foo', function() {
            otherSid = socket.id;
            --total || getClients();
          });
        });
      });
      function getClients() {
        sio.of('/chat').clients(function(error, sids) {
          expect(error).to.be.undefined;
          expect(sids).to.contain(chatFooSid);
          expect(sids).to.contain(chatBarSid);
          expect(sids).to.not.contain(otherSid);
          done();
        });
      }
=======

    it('should allow connections to dynamic namespaces', function(done){
      var srv = http();
      var sio = io(srv);
      srv.listen(function(){
        var namespace = '/dynamic';
        var dynamic = client(srv,namespace);
        sio.useNamespaceValidator(function(nsp, next) {
          expect(nsp).to.be(namespace);
          next(null, true);
        });
        dynamic.on('error', function(err) {
          expect().fail();
        });
        dynamic.on('connect', function() {
          expect(sio.nsps[namespace]).to.be.a(Namespace);
          expect(sio.nsps[namespace].sockets.length).to.be(1);
          done();
        });
      });
    });

    it('should not allow connections to dynamic namespaces if not supported', function(done){
      var srv = http();
      var sio = io(srv);
      srv.listen(function(){
        var namespace = '/dynamic';
        sio.useNamespaceValidator(function(nsp, next) {
          expect(nsp).to.be(namespace);
          next(null, false);
        });
        sio.on('connect', function(socket) {
          if (socket.nsp.name === namespace) {
            expect().fail();
          }
        });

        var dynamic = client(srv,namespace);
        dynamic.on('connect', function(){
          expect().fail();
        });
        dynamic.on('error', function(err) {
          expect(err).to.be("Invalid namespace");
          done();
        });
      });
    });
    it('should not allow connections to dynamic namespaces if there is an error', function(done){
      var srv = http();
      var sio = io(srv);
      srv.listen(function(){
        var namespace = '/dynamic';
        sio.useNamespaceValidator(function(nsp, next) {
          expect(nsp).to.be(namespace);
          next(new Error(), true);
        });
        sio.on('connect', function(socket) {
          if (socket.nsp.name === namespace) {
            expect().fail();
          }
        });

        var dynamic = client(srv,namespace);
        dynamic.on('connect', function(){
          expect().fail();
        });
        dynamic.on('error', function(err) {
          expect(err).to.be("Invalid namespace");
          done();
        });
      });
>>>>>>> dd72676c
    });
  });

  describe('socket', function(){

    it('should not fire events more than once after manually reconnecting', function(done) {
      var srv = http();
      var sio = io(srv);
      srv.listen(function(){
        var clientSocket = client(srv, { reconnection: false });
        clientSocket.on('connect', function init() {
          clientSocket.removeListener('connect', init);
          clientSocket.io.engine.close();

          clientSocket.connect();
          clientSocket.on('connect', function() {
            done();
          });
        });
      });
    });

    it('should not fire reconnect_failed event more than once when server closed', function(done) {
      var srv = http();
      var sio = io(srv);
      srv.listen(function(){
        var clientSocket = client(srv, { reconnectionAttempts: 3, reconnectionDelay: 10 });
        clientSocket.on('connect', function() {
          srv.close();
        });

        clientSocket.on('reconnect_failed', function() {
          done();
        });
      });
    });

    it('should receive events', function(done){
      var srv = http();
      var sio = io(srv);
      srv.listen(function(){
        var socket = client(srv);
        sio.on('connection', function(s){
          s.on('random', function(a, b, c){
            expect(a).to.be(1);
            expect(b).to.be('2');
            expect(c).to.eql([3]);
            done();
          });
          socket.emit('random', 1, '2', [3]);
        });
      });
    });

    it('should receive message events through `send`', function(done){
      var srv = http();
      var sio = io(srv);
      srv.listen(function(){
        var socket = client(srv);
        sio.on('connection', function(s){
          s.on('message', function(a){
            expect(a).to.be(1337);
            done();
          });
          socket.send(1337);
        });
      });
    });

    it('should error with null messages', function(done){
      var srv = http();
      var sio = io(srv);
      srv.listen(function(){
        var socket = client(srv);
        sio.on('connection', function(s){
          s.on('message', function(a){
            expect(a).to.be(null);
            done();
          });
          socket.send(null);
        });
      });
    });

    it('should handle transport null messages', function(done){
      var srv = http();
      var sio = io(srv);
      srv.listen(function(){
        var socket = client(srv);
        sio.on('connection', function(s){
          s.on('error', function(err){
            expect(err).to.be.an(Error);
            s.on('disconnect', function(reason){
              expect(reason).to.be('client error');
              done();
            });
          });
          s.client.ondata(null);
        });
      });
    });

    it('should emit events', function(done){
      var srv = http();
      var sio = io(srv);
      srv.listen(function(){
        var socket = client(srv);
        socket.on('woot', function(a){
          expect(a).to.be('tobi');
          done();
        });
        sio.on('connection', function(s){
          s.emit('woot', 'tobi');
        });
      });
    });

    it('should emit events with utf8 multibyte character', function(done) {
      var srv = http();
      var sio = io(srv);
      srv.listen(function(){
        var socket = client(srv);
        var i = 0;
        socket.on('hoot', function(a){
          expect(a).to.be('utf8 — string');
          i++;

          if (3 == i) {
            done();
          }
        });
        sio.on('connection', function(s){
          s.emit('hoot', 'utf8 — string');
          s.emit('hoot', 'utf8 — string');
          s.emit('hoot', 'utf8 — string');
        });
      });
    });

    it('should emit events with binary data', function(done){
      var srv = http();
      var sio = io(srv);
      srv.listen(function(){
        var socket = client(srv);
        var imageData;
        socket.on('doge', function(a){
          expect(Buffer.isBuffer(a)).to.be(true);
          expect(imageData.length).to.equal(a.length);
          expect(imageData[0]).to.equal(a[0]);
          expect(imageData[imageData.length - 1]).to.equal(a[a.length - 1]);
          done();
        });
        sio.on('connection', function(s){
          fs.readFile(join(__dirname, 'support', 'doge.jpg'), function(err, data){
            if (err) return done(err);
            imageData = data;
            s.emit('doge', data);
          });
        });
      });
    });

    it('should emit events with several types of data (including binary)', function(done){
      var srv = http();
      var sio = io(srv);
      srv.listen(function(){
        var socket = client(srv);
        socket.on('multiple', function(a, b, c, d, e, f){
          expect(a).to.be(1);
          expect(Buffer.isBuffer(b)).to.be(true);
          expect(c).to.be('3');
          expect(d).to.eql([4]);
          expect(Buffer.isBuffer(e)).to.be(true);
          expect(Buffer.isBuffer(f[0])).to.be(true);
          expect(f[1]).to.be('swag');
          expect(Buffer.isBuffer(f[2])).to.be(true);
          done();
        });
        sio.on('connection', function(s){
          fs.readFile(join(__dirname, 'support', 'doge.jpg'), function(err, data){
            if (err) return done(err);
            var buf = new Buffer('asdfasdf', 'utf8');
            s.emit('multiple', 1, data, '3', [4], buf, [data, 'swag', buf]);
          });
        });
      });
    });

    it('should receive events with binary data', function(done){
      var srv = http();
      var sio = io(srv);
      srv.listen(function(){
        var socket = client(srv);
        sio.on('connection', function(s){
          s.on('buff', function(a){
            expect(Buffer.isBuffer(a)).to.be(true);
            done();
          });
          var buf = new Buffer('abcdefg', 'utf8');
          socket.emit('buff', buf);
        });
      });
    });

    it('should receive events with several types of data (including binary)', function(done){
      var srv = http();
      var sio = io(srv);
      srv.listen(function(){
        var socket = client(srv);
        sio.on('connection', function(s){
          s.on('multiple', function(a, b, c, d, e, f){
          expect(a).to.be(1);
          expect(Buffer.isBuffer(b)).to.be(true);
          expect(c).to.be('3');
          expect(d).to.eql([4]);
          expect(Buffer.isBuffer(e)).to.be(true);
          expect(Buffer.isBuffer(f[0])).to.be(true);
          expect(f[1]).to.be('swag');
          expect(Buffer.isBuffer(f[2])).to.be(true);
          done();
          });
          fs.readFile(join(__dirname, 'support', 'doge.jpg'), function(err, data){
            if (err) return done(err);
            var buf = new Buffer('asdfasdf', 'utf8');
            socket.emit('multiple', 1, data, '3', [4], buf, [data, 'swag', buf]);
          });
        });
      });
    });

    it('should not emit volatile event after regular event (polling)', function(done) {
      var srv = http();
      var sio = io(srv, { transports: ['polling'] });

      var counter = 0;
      srv.listen(function(){
        sio.on('connection', function(s){
          s.emit('ev', 'data');
          s.volatile.emit('ev', 'data');
        });

        var socket = client(srv, { transports: ['polling'] });
        socket.on('ev', function() {
          counter++;
        });
      });

      setTimeout(function() {
        expect(counter).to.be(1);
        done();
      }, 200);
    });

    it('should not emit volatile event after regular event (ws)', function(done) {
      var srv = http();
      var sio = io(srv, { transports: ['websocket'] });

      var counter = 0;
      srv.listen(function(){
        sio.on('connection', function(s){
          s.emit('ev', 'data');
          s.volatile.emit('ev', 'data');
        });

        var socket = client(srv, { transports: ['websocket'] });
        socket.on('ev', function() {
          counter++;
        });
      });

      setTimeout(function() {
        expect(counter).to.be(1);
        done();
      }, 200);
    });

    it('should emit volatile event (polling)', function(done) {
      var srv = http();
      var sio = io(srv, { transports: ['polling'] });

      var counter = 0;
      srv.listen(function(){
        sio.on('connection', function(s){
          // Wait to make sure there are no packets being sent for opening the connection
          setTimeout(function() {
            s.volatile.emit('ev', 'data');
          }, 20);
        });

        var socket = client(srv, { transports: ['polling'] });
        socket.on('ev', function() {
          counter++;
        });
      });

      setTimeout(function() {
        expect(counter).to.be(1);
        done();
      }, 200);
    });

    it('should emit volatile event (ws)', function(done) {
      var srv = http();
      var sio = io(srv, { transports: ['websocket'] });

      var counter = 0;
      srv.listen(function(){
        sio.on('connection', function(s){
          // Wait to make sure there are no packets being sent for opening the connection
          setTimeout(function() {
            s.volatile.emit('ev', 'data');
          }, 20);
        });

        var socket = client(srv, { transports: ['websocket'] });
        socket.on('ev', function() {
          counter++;
        });
      });

      setTimeout(function() {
        expect(counter).to.be(1);
        done();
      }, 200);
    });

    it('should emit only one consecutive volatile event (polling)', function(done) {
      var srv = http();
      var sio = io(srv, { transports: ['polling'] });

      var counter = 0;
      srv.listen(function(){
        sio.on('connection', function(s){
          // Wait to make sure there are no packets being sent for opening the connection
          setTimeout(function() {
            s.volatile.emit('ev', 'data');
            s.volatile.emit('ev', 'data');
          }, 20);
        });

        var socket = client(srv, { transports: ['polling'] });
        socket.on('ev', function() {
          counter++;
        });
      });

      setTimeout(function() {
        expect(counter).to.be(1);
        done();
      }, 200);
    });

    it('should emit only one consecutive volatile event (ws)', function(done) {
      var srv = http();
      var sio = io(srv, { transports: ['websocket'] });

      var counter = 0;
      srv.listen(function(){
        sio.on('connection', function(s){
          // Wait to make sure there are no packets being sent for opening the connection
          setTimeout(function() {
            s.volatile.emit('ev', 'data');
            s.volatile.emit('ev', 'data');
          }, 20);
        });

        var socket = client(srv, { transports: ['websocket'] });
        socket.on('ev', function() {
          counter++;
        });
      });

      setTimeout(function() {
        expect(counter).to.be(1);
        done();
      }, 200);
    });

    it('should emit regular events after trying a failed volatile event (polling)', function(done) {
      var srv = http();
      var sio = io(srv, { transports: ['polling'] });

      var counter = 0;
      srv.listen(function(){
        sio.on('connection', function(s){
          // Wait to make sure there are no packets being sent for opening the connection
          setTimeout(function() {
            s.emit('ev', 'data');
            s.volatile.emit('ev', 'data');
            s.emit('ev', 'data');
          }, 20);
        });

        var socket = client(srv, { transports: ['polling'] });
        socket.on('ev', function() {
          counter++;
        });
      });

      setTimeout(function() {
        expect(counter).to.be(2);
        done();
      }, 200);
    });

    it('should emit regular events after trying a failed volatile event (ws)', function(done) {
      var srv = http();
      var sio = io(srv, { transports: ['websocket'] });

      var counter = 0;
      srv.listen(function(){
        sio.on('connection', function(s){
          // Wait to make sure there are no packets being sent for opening the connection
          setTimeout(function() {
            s.emit('ev', 'data');
            s.volatile.emit('ev', 'data');
            s.emit('ev', 'data');
          }, 20);
        });

        var socket = client(srv, { transports: ['websocket'] });
        socket.on('ev', function() {
          counter++;
        });
      });

      setTimeout(function() {
        expect(counter).to.be(2);
        done();
      }, 200);
    });

    it('should emit message events through `send`', function(done){
      var srv = http();
      var sio = io(srv);
      srv.listen(function(){
        var socket = client(srv);
        socket.on('message', function(a){
          expect(a).to.be('a');
          done();
        });
        sio.on('connection', function(s){
          s.send('a');
        });
      });
    });

    it('should receive event with callbacks', function(done){
      var srv = http();
      var sio = io(srv);
      srv.listen(function(){
        var socket = client(srv);
        sio.on('connection', function(s){
          s.on('woot', function(fn){
            fn(1, 2);
          });
          socket.emit('woot', function(a, b){
            expect(a).to.be(1);
            expect(b).to.be(2);
            done();
          });
        });
      });
    });

    it('should receive all events emitted from namespaced client immediately and in order', function(done) {
      var srv = http();
      var sio = io(srv);
      var total = 0;
      srv.listen(function(){
        sio.of('/chat', function(s){
          s.on('hi', function(letter){
            total++;
            if (total == 2 && letter == 'b') {
              done();
            } else if (total == 1 && letter != 'a') {
              throw new Error('events out of order');
            }
          });
        });

        var chat = client(srv, '/chat');
        chat.emit('hi', 'a');
        setTimeout(function() {
          chat.emit('hi', 'b');
        }, 50);
      });
    });

    it('should emit events with callbacks', function(done){
      var srv = http();
      var sio = io(srv);
      srv.listen(function(){
        var socket = client(srv);
        sio.on('connection', function(s){
          socket.on('hi', function(fn){
            fn();
          });
          s.emit('hi', function(){
            done();
          });
        });
      });
    });

    it('should receive events with args and callback', function(done){
      var srv = http();
      var sio = io(srv);
      srv.listen(function(){
        var socket = client(srv);
        sio.on('connection', function(s){
          s.on('woot', function(a, b, fn){
            expect(a).to.be(1);
            expect(b).to.be(2);
            fn();
          });
          socket.emit('woot', 1, 2, function(){
            done();
          });
        });
      });
    });

    it('should emit events with args and callback', function(done){
      var srv = http();
      var sio = io(srv);
      srv.listen(function(){
        var socket = client(srv);
        sio.on('connection', function(s){
          socket.on('hi', function(a, b, fn){
            expect(a).to.be(1);
            expect(b).to.be(2);
            fn();
          });
          s.emit('hi', 1, 2, function(){
            done();
          });
        });
      });
    });

    it('should receive events with binary args and callbacks', function(done) {
      var srv = http();
      var sio = io(srv);
      srv.listen(function(){
        var socket = client(srv);
        sio.on('connection', function(s){
          s.on('woot', function(buf, fn){
            expect(Buffer.isBuffer(buf)).to.be(true);
            fn(1, 2);
          });
          socket.emit('woot', new Buffer(3), function(a, b){
            expect(a).to.be(1);
            expect(b).to.be(2);
            done();
          });
        });
      });
    });

    it('should emit events with binary args and callback', function(done){
      var srv = http();
      var sio = io(srv);
      srv.listen(function(){
        var socket = client(srv);
        sio.on('connection', function(s){
          socket.on('hi', function(a, fn){
            expect(Buffer.isBuffer(a)).to.be(true);
            fn();
          });
          s.emit('hi', new Buffer(4), function(){
            done();
          });
        });
      });
    });

    it('should emit events and receive binary data in a callback', function(done) {
      var srv = http();
      var sio = io(srv);
      srv.listen(function(){
        var socket = client(srv);
        sio.on('connection', function(s){
          socket.on('hi', function(fn){
            fn(new Buffer(1));
          });
          s.emit('hi', function(a){
            expect(Buffer.isBuffer(a)).to.be(true);
            done();
          });
        });
      });
    });

    it('should receive events and pass binary data in a callback', function(done) {
      var srv = http();
      var sio = io(srv);
      srv.listen(function(){
        var socket = client(srv);
        sio.on('connection', function(s){
          s.on('woot', function(fn){
            fn(new Buffer(2));
          });
          socket.emit('woot', function(a){
            expect(Buffer.isBuffer(a)).to.be(true);
            done();
          });
        });
      });
    });

    it('should have access to the client', function(done){
      var srv = http();
      var sio = io(srv);
      srv.listen(function(){
        var socket = client(srv);
        sio.on('connection', function(s){
          expect(s.client).to.be.an('object');
          done();
        });
      });
    });

    it('should have access to the connection', function(done){
      var srv = http();
      var sio = io(srv);
      srv.listen(function(){
        var socket = client(srv);
        sio.on('connection', function(s){
          expect(s.client.conn).to.be.an('object');
          expect(s.conn).to.be.an('object');
          done();
        });
      });
    });

    it('should have access to the request', function(done){
      var srv = http();
      var sio = io(srv);
      srv.listen(function(){
        var socket = client(srv);
        sio.on('connection', function(s){
          expect(s.client.request.headers).to.be.an('object');
          expect(s.request.headers).to.be.an('object');
          done();
        });
      });
    });

    it('should see query parameters in the request', function(done) {
      var srv = http();
      var sio = io(srv);
      srv.listen(function() {
        var addr = srv.listen().address();
        var url = 'ws://localhost:' + addr.port + '?key1=1&key2=2';
        var socket = ioc(url);
        sio.on('connection', function(s) {
          var parsed = require('url').parse(s.request.url);
          var query = require('querystring').parse(parsed.query);
          expect(query.key1).to.be('1');
          expect(query.key2).to.be('2');
          done();
        });
      });
    });

    it('should handle very large json', function(done){
      this.timeout(30000);
      var srv = http();
      var sio = io(srv);
      var received = 0;
      srv.listen(function(){
        var socket = client(srv);
        socket.on('big', function(a){
          expect(Buffer.isBuffer(a.json)).to.be(false);
          if (++received == 3)
            done();
          else
            socket.emit('big', a);
        });
        sio.on('connection', function(s){
          fs.readFile(join(__dirname, 'fixtures', 'big.json'), function(err, data){
            if (err) return done(err);
            data = JSON.parse(data);
            s.emit('big', {hello: 'friend', json: data});
          });
          s.on('big', function(a){
            s.emit('big', a);
          });
        });
      });
    });

    it('should handle very large binary data', function(done){
      this.timeout(10000);

      var srv = http();
      var sio = io(srv);
      var received = 0;
      srv.listen(function(){
        var socket = client(srv);
        socket.on('big', function(a){
          expect(Buffer.isBuffer(a.image)).to.be(true);
          if (++received == 3)
            done();
          else
            socket.emit('big', a);
        });
        sio.on('connection', function(s){
          fs.readFile(join(__dirname, 'fixtures', 'big.jpg'), function(err, data){
            if (err) return done(err);
            s.emit('big', {hello: 'friend', image: data});
          });
          s.on('big', function(a){
            expect(Buffer.isBuffer(a.image)).to.be(true);
            s.emit('big', a);
          });
        });
      });
    });

    it('should be able to emit after server close and restart', function(done){
      var srv = http();
      var sio = io(srv);

      sio.on('connection', function(socket){
        socket.on('ev', function(data){
          expect(data).to.be('payload');
          done();
        });
      });

      srv.listen(function(){
        var port = srv.address().port;
        var clientSocket = client(srv, { reconnectionAttempts: 10, reconnectionDelay: 100 });
        clientSocket.once('connect', function(){
          srv.close(function(){
            srv.listen(port, function(){
              clientSocket.on('reconnect', function(){
                clientSocket.emit('ev', 'payload');
              });
            });
          });
        });
      });
    });

    it('should enable compression by default', function(done){
      var srv = http();
      var sio = io(srv);
      srv.listen(function(){
        var socket = client(srv);
        sio.on('connection', function(s){
          s.conn.once('packetCreate', function(packet) {
            expect(packet.options.compress).to.be(true);
            done();
          });
          s.emit('woot', 'hi');
        });
      });
    });

    it('should disable compression', function(done){
      var srv = http();
      var sio = io(srv);
      srv.listen(function(){
        var socket = client(srv);
        sio.on('connection', function(s){
          s.conn.once('packetCreate', function(packet) {
            expect(packet.options.compress).to.be(false);
            done();
          });
          s.compress(false).emit('woot', 'hi');
        });
      });
    });

    it('should error with raw binary and warn', function(done){
      var srv = http();
      var sio = io(srv);
      srv.listen(function(){
        var socket = client(srv);
        sio.on('connection', function(s){
          s.conn.on('upgrade', function(){
            console.log('\033[96mNote: warning expected and normal in test.\033[39m');
            socket.io.engine.write('5woooot');
            setTimeout(function(){
              done();
            }, 100);
          });
        });
      });
    });

    it('should not crash with raw binary', function(done){
      var srv = http();
      var sio = io(srv);
      srv.listen(function(){
        var socket = client(srv);
        sio.on('connection', function(s){
          s.once('error', function(err){
            expect(err.message).to.match(/Illegal attachments/);
            done();
          });
          s.conn.on('upgrade', function(){
            socket.io.engine.write('5woooot');
          });
        });
      });
    });
  });

  describe('messaging many', function(){
    it('emits to a namespace', function(done){
      var srv = http();
      var sio = io(srv);
      var total = 2;

      srv.listen(function(){
        var socket1 = client(srv, { multiplex: false });
        var socket2 = client(srv, { multiplex: false });
        var socket3 = client(srv, '/test');
        socket1.on('a', function(a){
          expect(a).to.be('b');
          --total || done();
        });
        socket2.on('a', function(a){
          expect(a).to.be('b');
          --total || done();
        });
        socket3.on('a', function(){ done(new Error('not')); });

        var sockets = 3;
        sio.on('connection', function(socket){
          --sockets || emit();
        });
        sio.of('/test', function(socket){
          --sockets || emit();
        });

        function emit(){
          sio.emit('a', 'b');
        }
      });
    });

    it('emits binary data to a namespace', function(done){
      var srv = http();
      var sio = io(srv);
      var total = 2;

      srv.listen(function(){
        var socket1 = client(srv, { multiplex: false });
        var socket2 = client(srv, { multiplex: false });
        var socket3 = client(srv, '/test');
        socket1.on('bin', function(a){
          expect(Buffer.isBuffer(a)).to.be(true);
          --total || done();
        });
        socket2.on('bin', function(a){
          expect(Buffer.isBuffer(a)).to.be(true);
          --total || done();
        });
        socket3.on('bin', function(){ done(new Error('not')); });

        var sockets = 3;
        sio.on('connection', function(socket){
          --sockets || emit();
        });
        sio.of('/test', function(socket){
          --sockets || emit();
        });

        function emit(){
          sio.emit('bin', new Buffer(10));
        }
      });
    });

    it('emits to the rest', function(done){
      var srv = http();
      var sio = io(srv);
      var total = 2;

      srv.listen(function(){
        var socket1 = client(srv, { multiplex: false });
        var socket2 = client(srv, { multiplex: false });
        var socket3 = client(srv, '/test');
        socket1.on('a', function(a){
          expect(a).to.be('b');
          socket1.emit('finish');
        });
        socket2.emit('broadcast');
        socket2.on('a', function(){ done(new Error('done')); });
        socket3.on('a', function(){ done(new Error('not')); });

        var sockets = 2;
        sio.on('connection', function(socket){
          socket.on('broadcast', function(){
            socket.broadcast.emit('a', 'b');
          });
          socket.on('finish', function(){
            done();
          });
        });
      });
    });

    it('emits to rooms', function(done){
      var srv = http();
      var sio = io(srv);
      var total = 2;

      srv.listen(function(){
        var socket1 = client(srv, { multiplex: false });
        var socket2 = client(srv, { multiplex: false });

        socket2.on('a', function(){
          done(new Error('not'));
        });
        socket1.on('a', function(){
          done();
        });
        socket1.emit('join', 'woot', function(){
          socket1.emit('emit', 'woot');
        });

        sio.on('connection', function(socket){
          socket.on('join', function(room, fn){
            socket.join(room, fn);
          });

          socket.on('emit', function(room){
            sio.in(room).emit('a');
          });
        });
      });
    });

    it('emits to rooms avoiding dupes', function(done){
      var srv = http();
      var sio = io(srv);
      var total = 2;

      srv.listen(function(){
        var socket1 = client(srv, { multiplex: false });
        var socket2 = client(srv, { multiplex: false });

        socket2.on('a', function(){
          done(new Error('not'));
        });
        socket1.on('a', function(){
          --total || done();
        });
        socket2.on('b', function(){
          --total || done();
        });

        socket1.emit('join', 'woot');
        socket1.emit('join', 'test');
        socket2.emit('join', 'third', function(){
          socket2.emit('emit');
        });

        sio.on('connection', function(socket){
          socket.on('join', function(room, fn){
            socket.join(room, fn);
          });

          socket.on('emit', function(room){
            sio.in('woot').in('test').emit('a');
            sio.in('third').emit('b');
          });
        });
      });
    });

    it('broadcasts to rooms', function(done){
      var srv = http();
      var sio = io(srv);
      var total = 2;

      srv.listen(function(){
        var socket1 = client(srv, { multiplex: false });
        var socket2 = client(srv, { multiplex: false });
        var socket3 = client(srv, { multiplex: false });

        socket1.emit('join', 'woot');
        socket2.emit('join', 'test');
        socket3.emit('join', 'test', function(){
          socket3.emit('broadcast');
        });

        socket1.on('a', function(){
          done(new Error('not'));
        });
        socket2.on('a', function(){
          --total || done();
        });
        socket3.on('a', function(){
          done(new Error('not'));
        });
        socket3.on('b', function(){
          --total || done();
        });

        sio.on('connection', function(socket){
          socket.on('join', function(room, fn){
            socket.join(room, fn);
          });

          socket.on('broadcast', function(){
            socket.broadcast.to('test').emit('a');
            socket.emit('b');
          });
        });
      });
    });

    it('broadcasts binary data to rooms', function(done){
      var srv = http();
      var sio = io(srv);
      var total = 2;

      srv.listen(function(){
        var socket1 = client(srv, { multiplex: false });
        var socket2 = client(srv, { multiplex: false });
        var socket3 = client(srv, { multiplex: false });

        socket1.emit('join', 'woot');
        socket2.emit('join', 'test');
        socket3.emit('join', 'test', function(){
          socket3.emit('broadcast');
        });

        socket1.on('bin', function(data){
          throw new Error('got bin in socket1');
        });
        socket2.on('bin', function(data){
          expect(Buffer.isBuffer(data)).to.be(true);
          --total || done();
        });
        socket2.on('bin2', function(data) {
          throw new Error('socket2 got bin2');
        });
        socket3.on('bin', function(data) {
          throw new Error('socket3 got bin');
        });
        socket3.on('bin2', function(data) {
          expect(Buffer.isBuffer(data)).to.be(true);
          --total || done();
        });

        sio.on('connection', function(socket){
          socket.on('join', function(room, fn){
            socket.join(room, fn);
          });
          socket.on('broadcast', function(){
            socket.broadcast.to('test').emit('bin', new Buffer(5));
            socket.emit('bin2', new Buffer(5));
          });
        });
      });
    });


    it('keeps track of rooms', function(done){
      var srv = http();
      var sio = io(srv);

      srv.listen(function(){
        var socket = client(srv);
        sio.on('connection', function(s){
          s.join('a', function(){
            expect(s.rooms).to.eql([s.id, 'a']);
            s.join('b', function(){
              expect(s.rooms).to.eql([s.id, 'a', 'b']);
              s.join( 'c', function(){
                expect(s.rooms).to.eql([s.id, 'a', 'b', 'c']);
                s.leave('b', function(){
                  expect(s.rooms).to.eql([s.id, 'a', 'c']);
                  s.leaveAll();
                  expect(s.rooms).to.eql([]);
                  done();
                });
              });
            });
          });
        });
      });
    });

    it('deletes empty rooms', function(done) {
      var srv = http();
      var sio = io(srv);

      srv.listen(function(){
        var socket = client(srv);
        sio.on('connection', function(s){
          s.join('a', function(){
            expect(s.nsp.adapter.rooms).to.have.key('a');
            s.leave('a', function(){
              expect(s.nsp.adapter.rooms).to.not.have.key('a');
              done();
            });
          });
        });
      });
    });

    it('should properly cleanup left rooms', function(done){
      var srv = http();
      var sio = io(srv);

      srv.listen(function(){
        var socket = client(srv);
        sio.on('connection', function(s){
          s.join('a', function(){
            expect(s.rooms).to.eql([s.id, 'a']);
            s.join('b', function(){
              expect(s.rooms).to.eql([s.id, 'a', 'b']);
              s.leave('unknown', function(){
                expect(s.rooms).to.eql([s.id, 'a', 'b']);
                s.leaveAll();
                expect(s.rooms).to.eql([]);
                done();
              });
            });
          });
        });
      });
    });
  });

  describe('middleware', function(done){
    var Socket = require('../lib/socket');

    it('should call functions', function(done){
      var srv = http();
      var sio = io(srv);
      var run = 0;
      sio.use(function(socket, next){
        expect(socket).to.be.a(Socket);
        run++;
        next();
      });
      sio.use(function(socket, next){
        expect(socket).to.be.a(Socket);
        run++;
        next();
      });
      srv.listen(function(){
        var socket = client(srv);
        socket.on('connect', function(){
          expect(run).to.be(2);
          done();
        });
      });
    });

    it('should pass errors', function(done){
      var srv = http();
      var sio = io(srv);
      var run = 0;
      sio.use(function(socket, next){
        next(new Error('Authentication error'));
      });
      sio.use(function(socket, next){
        done(new Error('nope'));
      });
      srv.listen(function(){
        var socket = client(srv);
        socket.on('connect', function(){
          done(new Error('nope'));
        });
        socket.on('error', function(err){
          expect(err).to.be('Authentication error');
          done();
        });
      });
    });

    it('should pass `data` of error object', function(done){
      var srv = http();
      var sio = io(srv);
      var run = 0;
      sio.use(function(socket, next){
        var err = new Error('Authentication error');
        err.data = { a: 'b', c: 3 };
        next(err);
      });
      srv.listen(function(){
        var socket = client(srv);
        socket.on('connect', function(){
          done(new Error('nope'));
        });
        socket.on('error', function(err){
          expect(err).to.eql({ a: 'b', c: 3 });
          done();
        });
      });
    });

    it('should only call connection after fns', function(done){
      var srv = http();
      var sio = io(srv);
      sio.use(function(socket, next){
        socket.name = 'guillermo';
        next();
      });
      srv.listen(function(){
        var socket = client(srv);
        sio.on('connection', function(socket){
          expect(socket.name).to.be('guillermo');
          done();
        });
      });
    });

    it('should be ignored if socket gets closed', function(done){
      var srv = http();
      var sio = io(srv);
      var socket;
      sio.use(function(s, next){
        socket.io.engine.on('open', function(){
          socket.io.engine.close();
          s.client.conn.on('close', function(){
            process.nextTick(next);
            setTimeout(function(){
              done();
            }, 50);
          });
        });
      });
      srv.listen(function(){
        socket = client(srv);
        sio.on('connection', function(socket){
          done(new Error('should not fire'));
        });
      });
    });

    it('should call functions in expected order', function(done){
      var srv = http();
      var sio = io(srv);
      var result = [];

      sio.use(function(socket, next) {
        result.push(1);
        setTimeout(next, 50);
      });
      sio.use(function(socket, next) {
        result.push(2);
        setTimeout(next, 50);
      });
      sio.of('/chat').use(function(socket, next) {
        result.push(3);
        setTimeout(next, 50);
      });
      sio.of('/chat').use(function(socket, next) {
        result.push(4);
        setTimeout(next, 50);
      });

      srv.listen(function() {
        var chat = client(srv, '/chat');
        chat.on('connect', function() {
          expect(result).to.eql([1, 2, 3, 4]);
          done();
        });
      });
    });
  });
});<|MERGE_RESOLUTION|>--- conflicted
+++ resolved
@@ -597,8 +597,7 @@
         });
       });
     });
-<<<<<<< HEAD
-    
+
     it('should not reuse same-namespace connections', function(done){
       var srv = http();
       var sio = io(srv);
@@ -730,7 +729,7 @@
           done();
         });
       }
-=======
+    });
 
     it('should allow connections to dynamic namespaces', function(done){
       var srv = http();
@@ -802,7 +801,6 @@
           done();
         });
       });
->>>>>>> dd72676c
     });
   });
 
